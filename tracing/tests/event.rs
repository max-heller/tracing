--- conflicted
+++ resolved
@@ -12,11 +12,7 @@
 
 use self::support::*;
 use std::fmt;
-use tracing::{
-    collect::with_default,
-    field::{debug, display},
-    Level,
-};
+use tracing::{collect::with_default, Level};
 
 macro_rules! event_without_message {
     ($name:ident: $e:expr) => {
@@ -59,20 +55,13 @@
 #[cfg_attr(target_arch = "wasm32", wasm_bindgen_test::wasm_bindgen_test)]
 #[test]
 fn event_with_message() {
-<<<<<<< HEAD
-    let (subscriber, handle) = subscriber::mock()
+    let (collector, handle) = collector::mock()
         .event(
             event::mock().with_fields(
                 field::mock("message")
                     .with_value(format_args!("hello from my event! yak shaved = {:?}", true)),
             ),
         )
-=======
-    let (collector, handle) = collector::mock()
-        .event(event::mock().with_fields(field::mock("message").with_value(
-            &tracing::field::debug(format_args!("hello from my event! yak shaved = {:?}", true)),
-        )))
->>>>>>> b1baa6c2
         .done()
         .run_with_handle();
 
@@ -251,7 +240,7 @@
 //         x: 3.234,
 //         y: -1.223,
 //     };
-//     let (subscriber, handle) = subscriber::mock()
+//     let (collector, handle) = collector::mock()
 //         .event(
 //             event::mock().with_fields(
 //                 field::mock("x")
@@ -264,7 +253,7 @@
 //         .done()
 //         .run_with_handle();
 
-//     with_default(subscriber, || {
+//     with_default(collector, || {
 //         let pos = Position {
 //             x: 3.234,
 //             y: -1.223,
@@ -277,27 +266,8 @@
 
 #[cfg_attr(target_arch = "wasm32", wasm_bindgen_test::wasm_bindgen_test)]
 #[test]
-<<<<<<< HEAD
 fn display_shorthand() {
-    let (subscriber, handle) = subscriber::mock()
-=======
-// If emitting log instrumentation, this gets moved anyway, breaking the test.
-#[cfg(not(feature = "log"))]
-fn move_field_out_of_struct() {
-    use tracing::field::debug;
-
-    #[derive(Debug)]
-    struct Position {
-        x: f32,
-        y: f32,
-    }
-
-    let pos = Position {
-        x: 3.234,
-        y: -1.223,
-    };
-    let (collector, handle) = collector::mock()
->>>>>>> b1baa6c2
+    let (collector, handle) = collector::mock()
         .event(
             event::mock().with_fields(
                 field::mock("my_field")
@@ -307,33 +277,17 @@
         )
         .done()
         .run_with_handle();
-<<<<<<< HEAD
-    with_default(subscriber, || {
+    with_default(collector, || {
         event!(Level::TRACE, my_field = %"hello world");
-=======
-
-    with_default(collector, || {
-        let pos = Position {
-            x: 3.234,
-            y: -1.223,
-        };
-        debug!(x = debug(pos.x), y = debug(pos.y));
-        debug!(target: "app_events", { position = debug(pos) }, "New position");
->>>>>>> b1baa6c2
-    });
-
-    handle.assert_finished();
-}
-
-#[cfg_attr(target_arch = "wasm32", wasm_bindgen_test::wasm_bindgen_test)]
-#[test]
-<<<<<<< HEAD
+    });
+
+    handle.assert_finished();
+}
+
+#[cfg_attr(target_arch = "wasm32", wasm_bindgen_test::wasm_bindgen_test)]
+#[test]
 fn debug_shorthand() {
-    let (subscriber, handle) = subscriber::mock()
-=======
-fn display_shorthand() {
-    let (collector, handle) = collector::mock()
->>>>>>> b1baa6c2
+    let (collector, handle) = collector::mock()
         .event(
             event::mock().with_fields(
                 field::mock("my_field")
@@ -343,32 +297,22 @@
         )
         .done()
         .run_with_handle();
-<<<<<<< HEAD
-    with_default(subscriber, || {
+    with_default(collector, || {
         event!(Level::TRACE, my_field = ?"hello world");
-=======
-    with_default(collector, || {
-        event!(Level::TRACE, my_field = %"hello world");
->>>>>>> b1baa6c2
-    });
-
-    handle.assert_finished();
-}
-
-#[cfg_attr(target_arch = "wasm32", wasm_bindgen_test::wasm_bindgen_test)]
-#[test]
-<<<<<<< HEAD
+    });
+
+    handle.assert_finished();
+}
+
+#[cfg_attr(target_arch = "wasm32", wasm_bindgen_test::wasm_bindgen_test)]
+#[test]
 fn downcast_field() {
     use tracing::field::Value;
 
     #[derive(Debug)]
     pub struct Foo {}
 
-    let (subscriber, handle) = subscriber::mock()
-=======
-fn debug_shorthand() {
-    let (collector, handle) = collector::mock()
->>>>>>> b1baa6c2
+    let (collector, handle) = collector::mock()
         .event(
             event::mock().with_fields(
                 field::mock("my_field")
@@ -379,13 +323,8 @@
         )
         .done()
         .run_with_handle();
-<<<<<<< HEAD
-    with_default(subscriber, || {
+    with_default(collector, || {
         event!(Level::TRACE, my_field = Value::any(&Foo {}));
-=======
-    with_default(collector, || {
-        event!(Level::TRACE, my_field = ?"hello world");
->>>>>>> b1baa6c2
     });
 
     handle.assert_finished();
